--- conflicted
+++ resolved
@@ -1619,26 +1619,13 @@
     }
 
     if let Some(credentials) = setup.credentials {
-<<<<<<< HEAD
         last_credentials = Some(credentials);
         connecting = true;
-=======
-        last_credentials = Some(credentials.clone());
-        connecting = Box::pin(
-            Session::connect(
-                setup.session_config.clone(),
-                credentials,
-                setup.cache.clone(),
-                true,
-            )
-            .fuse(),
-        );
     } else if discovery.is_none() {
         error!(
             "Discovery is unavailable and no credentials provided. Authentication is not possible."
         );
         exit(1);
->>>>>>> 005e5567
     }
 
     loop {
@@ -1664,16 +1651,7 @@
                             tokio::spawn(spirc_task);
                         }
 
-<<<<<<< HEAD
                         connecting = true;
-=======
-                        connecting = Box::pin(Session::connect(
-                            setup.session_config.clone(),
-                            credentials,
-                            setup.cache.clone(),
-                            true,
-                        ).fuse());
->>>>>>> 005e5567
                     },
                     None => {
                         error!("Discovery stopped unexpectedly");
@@ -1681,58 +1659,20 @@
                     }
                 }
             },
-<<<<<<< HEAD
             _ = async {}, if connecting && last_credentials.is_some() => {
                 let mixer_config = setup.mixer_config.clone();
                 let mixer = (setup.mixer)(mixer_config);
                 let player_config = setup.player_config.clone();
                 let connect_config = setup.connect_config.clone();
 
-                let audio_filter = mixer.get_audio_filter();
+                let soft_volume = mixer.get_soft_volume();
                 let format = setup.format;
                 let backend = setup.backend;
                 let device = setup.device.clone();
                 let (player, event_channel) =
-                    Player::new(player_config, session.clone(), audio_filter, move || {
+                    Player::new(player_config, session.clone(), soft_volume, move || {
                         (backend)(device, format)
                     });
-=======
-            session = &mut connecting, if !connecting.is_terminated() => match session {
-                Ok((session,_)) => {
-                    let mixer_config = setup.mixer_config.clone();
-                    let mixer = (setup.mixer)(mixer_config);
-                    let player_config = setup.player_config.clone();
-                    let connect_config = setup.connect_config.clone();
-
-                    let soft_volume = mixer.get_soft_volume();
-                    let format = setup.format;
-                    let backend = setup.backend;
-                    let device = setup.device.clone();
-                    let (player, event_channel) =
-                        Player::new(player_config, session.clone(), soft_volume, move || {
-                            (backend)(device, format)
-                        });
-
-                    if setup.emit_sink_events {
-                        if let Some(player_event_program) = setup.player_event_program.clone() {
-                            player.set_sink_event_callback(Some(Box::new(move |sink_status| {
-                                match emit_sink_event(sink_status, &player_event_program) {
-                                    Ok(e) if e.success() => (),
-                                    Ok(e) => {
-                                        if let Some(code) = e.code() {
-                                            warn!("Sink event program returned exit code {}", code);
-                                        } else {
-                                            warn!("Sink event program returned failure");
-                                        }
-                                    },
-                                    Err(e) => {
-                                        warn!("Emitting sink event failed: {}", e);
-                                    },
-                                }
-                            })));
-                        }
-                    };
->>>>>>> 005e5567
 
                 if setup.emit_sink_events {
                     if let Some(player_event_program) = setup.player_event_program.clone() {
@@ -1784,17 +1724,7 @@
                 match last_credentials.clone() {
                     Some(_) if !reconnect_exceeds_rate_limit() => {
                         auto_connect_times.push(Instant::now());
-<<<<<<< HEAD
                         connecting = true;
-=======
-
-                        connecting = Box::pin(Session::connect(
-                            setup.session_config.clone(),
-                            credentials,
-                            setup.cache.clone(),
-                            true
-                        ).fuse());
->>>>>>> 005e5567
                     },
                     _ => {
                         error!("Spirc shut down too often. Not reconnecting automatically.");
