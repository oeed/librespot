--- conflicted
+++ resolved
@@ -8,49 +8,32 @@
 edition = "2018"
 
 [dependencies]
-aes = { version = "0.7", features = ["ctr"] }
+aes = "0.8"
 base64 = "0.13"
-<<<<<<< HEAD
 cfg-if = "1.0"
+ctr = "0.9"
 dns-sd = { version = "0.1.3", optional = true }
 form_urlencoded = "1.0"
 futures-core = "0.3"
 futures-util = "0.3"
 hmac = "0.12"
 hyper = { version = "0.14", features = ["http1", "server", "tcp"] }
-libmdns = "0.6"
-=======
-form_urlencoded = "1.0"
-futures-core = "0.3"
-hmac = "0.11"
-hyper = { version = "0.14", features = ["server", "http1", "tcp"] }
 libmdns = "0.7"
->>>>>>> 005e5567
 log = "0.4"
 rand = "0.8"
 serde_json = "1.0"
-sha-1 = "0.10"
+sha1 = "0.10"
 thiserror = "1.0"
 tokio = { version = "1", features = ["parking_lot", "sync", "rt"] }
 
 [dependencies.librespot-core]
 path = "../core"
-<<<<<<< HEAD
-version = "0.3.1"
-=======
-default_features = false
 version = "0.4.1"
->>>>>>> 005e5567
 
 [dev-dependencies]
 futures = "0.3"
 hex = "0.4"
-<<<<<<< HEAD
 tokio = { version = "1", features = ["macros", "parking_lot", "rt"] }
-=======
-simple_logger = "2.1"
-tokio = { version = "1.0", features = ["macros", "rt"] }
->>>>>>> 005e5567
 
 [features]
 with-dns-sd = ["dns-sd", "librespot-core/with-dns-sd"]