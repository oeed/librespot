use std::{
    cmp::max,
    collections::HashMap,
    fmt,
    future::Future,
    io::{self, Read, Seek, SeekFrom},
    mem,
    pin::Pin,
    process::exit,
    sync::Arc,
    task::{Context, Poll},
    thread,
    time::{Duration, Instant},
};

use byteorder::{LittleEndian, ReadBytesExt};
use futures_util::{
    future, future::FusedFuture, stream::futures_unordered::FuturesUnordered, StreamExt,
    TryFutureExt,
};
use parking_lot::Mutex;
use symphonia::core::io::MediaSource;
use tokio::sync::{mpsc, oneshot};

use crate::{
    audio::{
        AudioDecrypt, AudioFile, StreamLoaderController, READ_AHEAD_BEFORE_PLAYBACK,
        READ_AHEAD_BEFORE_PLAYBACK_ROUNDTRIPS, READ_AHEAD_DURING_PLAYBACK,
        READ_AHEAD_DURING_PLAYBACK_ROUNDTRIPS,
    },
    audio_backend::Sink,
    config::{Bitrate, NormalisationMethod, NormalisationType, PlayerConfig},
    convert::Converter,
    core::{util::SeqGenerator, Error, Session, SpotifyId},
    decoder::{
        AudioDecoder, AudioPacket, AudioPacketPosition, PassthroughDecoder, SymphoniaDecoder,
    },
    metadata::audio::{AudioFileFormat, AudioFiles, AudioItem},
    mixer::AudioFilter,
};

use crate::SAMPLES_PER_SECOND;

const PRELOAD_NEXT_TRACK_BEFORE_END_DURATION_MS: u32 = 30000;
pub const DB_VOLTAGE_RATIO: f64 = 20.0;

// Spotify inserts a custom Ogg packet at the start with custom metadata values, that you would
// otherwise expect in Vorbis comments. This packet isn't well-formed and players may balk at it.
const SPOTIFY_OGG_HEADER_END: u64 = 0xa7;

pub type PlayerResult = Result<(), Error>;

pub struct Player {
    commands: Option<mpsc::UnboundedSender<PlayerCommand>>,
    thread_handle: Option<thread::JoinHandle<()>>,
    play_request_id_generator: SeqGenerator<u64>,
}

#[derive(PartialEq, Debug, Clone, Copy)]
pub enum SinkStatus {
    Running,
    Closed,
    TemporarilyClosed,
}

pub type SinkEventCallback = Box<dyn Fn(SinkStatus) + Send>;

struct PlayerInternal {
    session: Session,
    config: PlayerConfig,
    commands: mpsc::UnboundedReceiver<PlayerCommand>,
    load_handles: Arc<Mutex<HashMap<thread::ThreadId, thread::JoinHandle<()>>>>,

    state: PlayerState,
    preload: PlayerPreload,
    sink: Box<dyn Sink>,
    sink_status: SinkStatus,
    sink_event_callback: Option<SinkEventCallback>,
    audio_filter: Option<Box<dyn AudioFilter + Send>>,
    event_senders: Vec<mpsc::UnboundedSender<PlayerEvent>>,
    converter: Converter,

    normalisation_integrator: f64,
    normalisation_peak: f64,

    auto_normalise_as_album: bool,
}

enum PlayerCommand {
    Load {
        track_id: SpotifyId,
        play_request_id: u64,
        play: bool,
        position_ms: u32,
    },
    Preload {
        track_id: SpotifyId,
    },
    Play,
    Pause,
    Stop,
    Seek(u32),
    AddEventSender(mpsc::UnboundedSender<PlayerEvent>),
    SetSinkEventCallback(Option<SinkEventCallback>),
    EmitVolumeSetEvent(u16),
    SetAutoNormaliseAsAlbum(bool),
    SkipExplicitContent(),
}

#[derive(Debug, Clone)]
pub enum PlayerEvent {
    // Fired when the player is stopped (e.g. by issuing a "stop" command to the player).
    Stopped {
        play_request_id: u64,
        track_id: SpotifyId,
    },
    // The player started working on playback of a track while it was in a stopped state.
    // This is always immediately followed up by a "Loading" or "Playing" event.
    Started {
        play_request_id: u64,
        track_id: SpotifyId,
        position_ms: u32,
    },
    // Same as started but in the case that the player already had a track loaded.
    // The player was either playing the loaded track or it was paused.
    Changed {
        old_track_id: SpotifyId,
        new_track_id: SpotifyId,
    },
    // The player is delayed by loading a track.
    Loading {
        play_request_id: u64,
        track_id: SpotifyId,
        position_ms: u32,
    },
    // The player is preloading a track.
    Preloading {
        track_id: SpotifyId,
    },
    // The player is playing a track.
    // This event is issued at the start of playback of whenever the position must be communicated
    // because it is out of sync. This includes:
    // start of a track
    // un-pausing
    // after a seek
    // after a buffer-underrun
    Playing {
        play_request_id: u64,
        track_id: SpotifyId,
        position_ms: u32,
        duration_ms: u32,
    },
    // The player entered a paused state.
    Paused {
        play_request_id: u64,
        track_id: SpotifyId,
        position_ms: u32,
        duration_ms: u32,
    },
    // The player thinks it's a good idea to issue a preload command for the next track now.
    // This event is intended for use within spirc.
    TimeToPreloadNextTrack {
        play_request_id: u64,
        track_id: SpotifyId,
    },
    // The player reached the end of a track.
    // This event is intended for use within spirc. Spirc will respond by issuing another command
    // which will trigger another event (e.g. Changed or Stopped)
    EndOfTrack {
        play_request_id: u64,
        track_id: SpotifyId,
    },
    // The player was unable to load the requested track.
    Unavailable {
        play_request_id: u64,
        track_id: SpotifyId,
    },
    // The mixer volume was set to a new level.
    VolumeSet {
        volume: u16,
    },
}

impl PlayerEvent {
    pub fn get_play_request_id(&self) -> Option<u64> {
        use PlayerEvent::*;
        match self {
            Loading {
                play_request_id, ..
            }
            | Unavailable {
                play_request_id, ..
            }
            | Started {
                play_request_id, ..
            }
            | Playing {
                play_request_id, ..
            }
            | TimeToPreloadNextTrack {
                play_request_id, ..
            }
            | EndOfTrack {
                play_request_id, ..
            }
            | Paused {
                play_request_id, ..
            }
            | Stopped {
                play_request_id, ..
            } => Some(*play_request_id),
            Changed { .. } | Preloading { .. } | VolumeSet { .. } => None,
        }
    }
}

pub type PlayerEventChannel = mpsc::UnboundedReceiver<PlayerEvent>;

pub fn db_to_ratio(db: f64) -> f64 {
    f64::powf(10.0, db / DB_VOLTAGE_RATIO)
}

pub fn ratio_to_db(ratio: f64) -> f64 {
    ratio.log10() * DB_VOLTAGE_RATIO
}

pub fn duration_to_coefficient(duration: Duration) -> f64 {
    f64::exp(-1.0 / (duration.as_secs_f64() * SAMPLES_PER_SECOND as f64))
}

pub fn coefficient_to_duration(coefficient: f64) -> Duration {
    Duration::from_secs_f64(-1.0 / f64::ln(coefficient) / SAMPLES_PER_SECOND as f64)
}

#[derive(Clone, Copy, Debug)]
pub struct NormalisationData {
    // Spotify provides these as `f32`, but audio metadata can contain up to `f64`.
    // Also, this negates the need for casting during sample processing.
    pub track_gain_db: f64,
    pub track_peak: f64,
    pub album_gain_db: f64,
    pub album_peak: f64,
}

impl Default for NormalisationData {
    fn default() -> Self {
        Self {
            track_gain_db: 0.0,
            track_peak: 1.0,
            album_gain_db: 0.0,
            album_peak: 1.0,
        }
    }
}

impl NormalisationData {
    fn parse_from_ogg<T: Read + Seek>(mut file: T) -> io::Result<NormalisationData> {
        const SPOTIFY_NORMALIZATION_HEADER_START_OFFSET: u64 = 144;

        let newpos = file.seek(SeekFrom::Start(SPOTIFY_NORMALIZATION_HEADER_START_OFFSET))?;
        if newpos != SPOTIFY_NORMALIZATION_HEADER_START_OFFSET {
            error!(
                "NormalisationData::parse_from_file seeking to {} but position is now {}",
                SPOTIFY_NORMALIZATION_HEADER_START_OFFSET, newpos
            );
            error!("Falling back to default (non-track and non-album) normalisation data.");
            return Ok(NormalisationData::default());
        }

        let track_gain_db = file.read_f32::<LittleEndian>()? as f64;
        let track_peak = file.read_f32::<LittleEndian>()? as f64;
        let album_gain_db = file.read_f32::<LittleEndian>()? as f64;
        let album_peak = file.read_f32::<LittleEndian>()? as f64;

        let r = NormalisationData {
            track_gain_db,
            track_peak,
            album_gain_db,
            album_peak,
        };

        Ok(r)
    }

    fn get_factor(config: &PlayerConfig, data: NormalisationData) -> f64 {
        if !config.normalisation {
            return 1.0;
        }

        let (gain_db, gain_peak) = if config.normalisation_type == NormalisationType::Album {
            (data.album_gain_db as f64, data.album_peak as f64)
        } else {
            (data.track_gain_db as f64, data.track_peak as f64)
        };

<<<<<<< HEAD
        let normalisation_power = gain_db + config.normalisation_pregain;
        let mut normalisation_factor = db_to_ratio(normalisation_power);

        if normalisation_factor * gain_peak > config.normalisation_threshold {
            let limited_normalisation_factor = config.normalisation_threshold / gain_peak;
=======
        let normalisation_power = gain_db + config.normalisation_pregain_db as f64;
        let mut normalisation_factor = db_to_ratio(normalisation_power);

        if normalisation_power + ratio_to_db(gain_peak) > config.normalisation_threshold_dbfs {
            let limited_normalisation_factor =
                db_to_ratio(config.normalisation_threshold_dbfs as f64) / gain_peak;
>>>>>>> 72af0d20
            let limited_normalisation_power = ratio_to_db(limited_normalisation_factor);

            if config.normalisation_method == NormalisationMethod::Basic {
                warn!("Limiting gain to {:.2} dB for the duration of this track to stay under normalisation threshold.", limited_normalisation_power);
                normalisation_factor = limited_normalisation_factor;
            } else {
                warn!(
                    "This track will at its peak be subject to {:.2} dB of dynamic limiting.",
                    normalisation_power - limited_normalisation_power
                );
            }

            warn!("Please lower pregain to avoid.");
        }

        debug!("Normalisation Data: {:?}", data);
        debug!(
            "Calculated Normalisation Factor for {:?}: {:.2}%",
            config.normalisation_type,
            normalisation_factor * 100.0
        );

        normalisation_factor
    }
}

impl Player {
    pub fn new<F>(
        config: PlayerConfig,
        session: Session,
        audio_filter: Option<Box<dyn AudioFilter + Send>>,
        sink_builder: F,
    ) -> (Player, PlayerEventChannel)
    where
        F: FnOnce() -> Box<dyn Sink> + Send + 'static,
    {
        let (cmd_tx, cmd_rx) = mpsc::unbounded_channel();
        let (event_sender, event_receiver) = mpsc::unbounded_channel();

        if config.normalisation {
            debug!("Normalisation Type: {:?}", config.normalisation_type);
            debug!(
                "Normalisation Pregain: {:.1} dB",
                config.normalisation_pregain_db
            );
            debug!(
                "Normalisation Threshold: {:.1} dBFS",
                config.normalisation_threshold_dbfs
            );
            debug!("Normalisation Method: {:?}", config.normalisation_method);

            if config.normalisation_method == NormalisationMethod::Dynamic {
                // as_millis() has rounding errors (truncates)
                debug!(
                    "Normalisation Attack: {:.0} ms",
                    coefficient_to_duration(config.normalisation_attack_cf).as_secs_f64() * 1000.
                );
                debug!(
                    "Normalisation Release: {:.0} ms",
                    coefficient_to_duration(config.normalisation_release_cf).as_secs_f64() * 1000.
                );
                debug!("Normalisation Knee: {} dB", config.normalisation_knee_db);
            }
        }

        let handle = thread::spawn(move || {
            debug!("new Player[{}]", session.session_id());

            let converter = Converter::new(config.ditherer);

            let internal = PlayerInternal {
                session,
                config,
                commands: cmd_rx,
                load_handles: Arc::new(Mutex::new(HashMap::new())),

                state: PlayerState::Stopped,
                preload: PlayerPreload::None,
                sink: sink_builder(),
                sink_status: SinkStatus::Closed,
                sink_event_callback: None,
                audio_filter,
                event_senders: [event_sender].to_vec(),
                converter,

                normalisation_peak: 0.0,
                normalisation_integrator: 0.0,

                auto_normalise_as_album: false,
            };

            // While PlayerInternal is written as a future, it still contains blocking code.
            // It must be run by using block_on() in a dedicated thread.
            let runtime = tokio::runtime::Runtime::new().expect("Failed to create Tokio runtime");
            runtime.block_on(internal);

            debug!("PlayerInternal thread finished.");
        });

        (
            Player {
                commands: Some(cmd_tx),
                thread_handle: Some(handle),
                play_request_id_generator: SeqGenerator::new(0),
            },
            event_receiver,
        )
    }

    fn command(&self, cmd: PlayerCommand) {
        if let Some(commands) = self.commands.as_ref() {
            if let Err(e) = commands.send(cmd) {
                error!("Player Commands Error: {}", e);
            }
        }
    }

    pub fn load(&mut self, track_id: SpotifyId, start_playing: bool, position_ms: u32) -> u64 {
        let play_request_id = self.play_request_id_generator.get();
        self.command(PlayerCommand::Load {
            track_id,
            play_request_id,
            play: start_playing,
            position_ms,
        });

        play_request_id
    }

    pub fn preload(&self, track_id: SpotifyId) {
        self.command(PlayerCommand::Preload { track_id });
    }

    pub fn play(&self) {
        self.command(PlayerCommand::Play)
    }

    pub fn pause(&self) {
        self.command(PlayerCommand::Pause)
    }

    pub fn stop(&self) {
        self.command(PlayerCommand::Stop)
    }

    pub fn seek(&self, position_ms: u32) {
        self.command(PlayerCommand::Seek(position_ms));
    }

    pub fn get_player_event_channel(&self) -> PlayerEventChannel {
        let (event_sender, event_receiver) = mpsc::unbounded_channel();
        self.command(PlayerCommand::AddEventSender(event_sender));
        event_receiver
    }

    pub async fn await_end_of_track(&self) {
        let mut channel = self.get_player_event_channel();
        while let Some(event) = channel.recv().await {
            if matches!(
                event,
                PlayerEvent::EndOfTrack { .. } | PlayerEvent::Stopped { .. }
            ) {
                return;
            }
        }
    }

    pub fn set_sink_event_callback(&self, callback: Option<SinkEventCallback>) {
        self.command(PlayerCommand::SetSinkEventCallback(callback));
    }

    pub fn emit_volume_set_event(&self, volume: u16) {
        self.command(PlayerCommand::EmitVolumeSetEvent(volume));
    }

    pub fn set_auto_normalise_as_album(&self, setting: bool) {
        self.command(PlayerCommand::SetAutoNormaliseAsAlbum(setting));
    }

    pub fn skip_explicit_content(&self) {
        self.command(PlayerCommand::SkipExplicitContent());
    }
}

impl Drop for Player {
    fn drop(&mut self) {
        debug!("Shutting down player thread ...");
        self.commands = None;
        if let Some(handle) = self.thread_handle.take() {
            match handle.join() {
                Ok(_) => (),
                Err(e) => error!("Player thread Error: {:?}", e),
            }
        }
    }
}

struct PlayerLoadedTrackData {
    decoder: Decoder,
    normalisation_data: NormalisationData,
    stream_loader_controller: StreamLoaderController,
    bytes_per_second: usize,
    duration_ms: u32,
    stream_position_ms: u32,
    is_explicit: bool,
}

enum PlayerPreload {
    None,
    Loading {
        track_id: SpotifyId,
        loader: Pin<Box<dyn FusedFuture<Output = Result<PlayerLoadedTrackData, ()>> + Send>>,
    },
    Ready {
        track_id: SpotifyId,
        loaded_track: Box<PlayerLoadedTrackData>,
    },
}

type Decoder = Box<dyn AudioDecoder + Send>;

enum PlayerState {
    Stopped,
    Loading {
        track_id: SpotifyId,
        play_request_id: u64,
        start_playback: bool,
        loader: Pin<Box<dyn FusedFuture<Output = Result<PlayerLoadedTrackData, ()>> + Send>>,
    },
    Paused {
        track_id: SpotifyId,
        play_request_id: u64,
        decoder: Decoder,
        normalisation_data: NormalisationData,
        normalisation_factor: f64,
        stream_loader_controller: StreamLoaderController,
        bytes_per_second: usize,
        duration_ms: u32,
        stream_position_ms: u32,
        suggested_to_preload_next_track: bool,
        is_explicit: bool,
    },
    Playing {
        track_id: SpotifyId,
        play_request_id: u64,
        decoder: Decoder,
        normalisation_data: NormalisationData,
        normalisation_factor: f64,
        stream_loader_controller: StreamLoaderController,
        bytes_per_second: usize,
        duration_ms: u32,
        stream_position_ms: u32,
        reported_nominal_start_time: Option<Instant>,
        suggested_to_preload_next_track: bool,
        is_explicit: bool,
    },
    EndOfTrack {
        track_id: SpotifyId,
        play_request_id: u64,
        loaded_track: PlayerLoadedTrackData,
    },
    Invalid,
}

impl PlayerState {
    fn is_playing(&self) -> bool {
        use self::PlayerState::*;
        match *self {
            Stopped | EndOfTrack { .. } | Paused { .. } | Loading { .. } => false,
            Playing { .. } => true,
            Invalid => {
                error!("PlayerState::is_playing in invalid state");
                exit(1);
            }
        }
    }

    #[allow(dead_code)]
    fn is_stopped(&self) -> bool {
        use self::PlayerState::*;
        matches!(self, Stopped)
    }

    #[allow(dead_code)]
    fn is_loading(&self) -> bool {
        use self::PlayerState::*;
        matches!(self, Loading { .. })
    }

    fn decoder(&mut self) -> Option<&mut Decoder> {
        use self::PlayerState::*;
        match *self {
            Stopped | EndOfTrack { .. } | Loading { .. } => None,
            Paused {
                ref mut decoder, ..
            }
            | Playing {
                ref mut decoder, ..
            } => Some(decoder),
            Invalid => {
                error!("PlayerState::decoder in invalid state");
                exit(1);
            }
        }
    }

    fn playing_to_end_of_track(&mut self) {
        use self::PlayerState::*;
        let new_state = mem::replace(self, Invalid);
        match new_state {
            Playing {
                track_id,
                play_request_id,
                decoder,
                duration_ms,
                bytes_per_second,
                normalisation_data,
                stream_loader_controller,
                stream_position_ms,
                is_explicit,
                ..
            } => {
                *self = EndOfTrack {
                    track_id,
                    play_request_id,
                    loaded_track: PlayerLoadedTrackData {
                        decoder,
                        normalisation_data,
                        stream_loader_controller,
                        bytes_per_second,
                        duration_ms,
                        stream_position_ms,
                        is_explicit,
                    },
                };
            }
            _ => {
                error!(
                    "Called playing_to_end_of_track in non-playing state: {:?}",
                    new_state
                );
                exit(1);
            }
        }
    }

    fn paused_to_playing(&mut self) {
        use self::PlayerState::*;
        let new_state = mem::replace(self, Invalid);
        match new_state {
            Paused {
                track_id,
                play_request_id,
                decoder,
                normalisation_data,
                normalisation_factor,
                stream_loader_controller,
                duration_ms,
                bytes_per_second,
                stream_position_ms,
                suggested_to_preload_next_track,
                is_explicit,
            } => {
                *self = Playing {
                    track_id,
                    play_request_id,
                    decoder,
                    normalisation_data,
                    normalisation_factor,
                    stream_loader_controller,
                    duration_ms,
                    bytes_per_second,
                    stream_position_ms,
                    reported_nominal_start_time: None,
                    suggested_to_preload_next_track,
                    is_explicit,
                };
            }
            _ => {
                error!(
                    "PlayerState::paused_to_playing in invalid state: {:?}",
                    new_state
                );
                exit(1);
            }
        }
    }

    fn playing_to_paused(&mut self) {
        use self::PlayerState::*;
        let new_state = mem::replace(self, Invalid);
        match new_state {
            Playing {
                track_id,
                play_request_id,
                decoder,
                normalisation_data,
                normalisation_factor,
                stream_loader_controller,
                duration_ms,
                bytes_per_second,
                stream_position_ms,
                reported_nominal_start_time: _,
                suggested_to_preload_next_track,
                is_explicit,
            } => {
                *self = Paused {
                    track_id,
                    play_request_id,
                    decoder,
                    normalisation_data,
                    normalisation_factor,
                    stream_loader_controller,
                    duration_ms,
                    bytes_per_second,
                    stream_position_ms,
                    suggested_to_preload_next_track,
                    is_explicit,
                };
            }
            _ => {
                error!(
                    "PlayerState::playing_to_paused in invalid state: {:?}",
                    new_state
                );
                exit(1);
            }
        }
    }
}

struct PlayerTrackLoader {
    session: Session,
    config: PlayerConfig,
}

impl PlayerTrackLoader {
    async fn find_available_alternative(&self, audio: AudioItem) -> Option<AudioItem> {
        if let Err(e) = audio.availability {
            error!("Track is unavailable: {}", e);
            None
        } else if !audio.files.is_empty() {
            Some(audio)
        } else if let Some(alternatives) = &audio.alternatives {
            let alternatives: FuturesUnordered<_> = alternatives
                .iter()
                .map(|alt_id| AudioItem::get_file(&self.session, *alt_id))
                .collect();

            alternatives
                .filter_map(|x| future::ready(x.ok()))
                .filter(|x| future::ready(x.availability.is_ok()))
                .next()
                .await
        } else {
            error!("Track should be available, but no alternatives found.");
            None
        }
    }

    fn stream_data_rate(&self, format: AudioFileFormat) -> usize {
        let kbps = match format {
            AudioFileFormat::OGG_VORBIS_96 => 12,
            AudioFileFormat::OGG_VORBIS_160 => 20,
            AudioFileFormat::OGG_VORBIS_320 => 40,
            AudioFileFormat::MP3_256 => 32,
            AudioFileFormat::MP3_320 => 40,
            AudioFileFormat::MP3_160 => 20,
            AudioFileFormat::MP3_96 => 12,
            AudioFileFormat::MP3_160_ENC => 20,
            AudioFileFormat::AAC_24 => 3,
            AudioFileFormat::AAC_48 => 6,
            AudioFileFormat::FLAC_FLAC => 112, // assume 900 kbit/s on average
        };
        kbps * 1024
    }

    async fn load_track(
        &self,
        spotify_id: SpotifyId,
        position_ms: u32,
    ) -> Option<PlayerLoadedTrackData> {
        let audio = match AudioItem::get_file(&self.session, spotify_id).await {
            Ok(audio) => audio,
            Err(e) => {
                error!("Unable to load audio item: {:?}", e);
                return None;
            }
        };

        info!(
            "Loading <{}> with Spotify URI <{}>",
            audio.name, audio.spotify_uri
        );

        let is_explicit = audio.is_explicit;
        if is_explicit {
            if let Some(value) = self.session.get_user_attribute("filter-explicit-content") {
                if &value == "1" {
                    warn!("Track is marked as explicit, which client setting forbids.");
                    return None;
                }
            }
        }

        let audio = match self.find_available_alternative(audio).await {
            Some(audio) => audio,
            None => {
                error!("<{}> is not available", spotify_id.to_uri());
                return None;
            }
        };

        if audio.duration < 0 {
            error!(
                "Track duration for <{}> cannot be {}",
                spotify_id.to_uri(),
                audio.duration
            );
            return None;
        }
        let duration_ms = audio.duration as u32;

        // (Most) podcasts seem to support only 96 kbps Ogg Vorbis, so fall back to it
        let formats = match self.config.bitrate {
            Bitrate::Bitrate96 => [
                AudioFileFormat::OGG_VORBIS_96,
                AudioFileFormat::MP3_96,
                AudioFileFormat::OGG_VORBIS_160,
                AudioFileFormat::MP3_160,
                AudioFileFormat::MP3_256,
                AudioFileFormat::OGG_VORBIS_320,
                AudioFileFormat::MP3_320,
            ],
            Bitrate::Bitrate160 => [
                AudioFileFormat::OGG_VORBIS_160,
                AudioFileFormat::MP3_160,
                AudioFileFormat::OGG_VORBIS_96,
                AudioFileFormat::MP3_96,
                AudioFileFormat::MP3_256,
                AudioFileFormat::OGG_VORBIS_320,
                AudioFileFormat::MP3_320,
            ],
            Bitrate::Bitrate320 => [
                AudioFileFormat::OGG_VORBIS_320,
                AudioFileFormat::MP3_320,
                AudioFileFormat::MP3_256,
                AudioFileFormat::OGG_VORBIS_160,
                AudioFileFormat::MP3_160,
                AudioFileFormat::OGG_VORBIS_96,
                AudioFileFormat::MP3_96,
            ],
        };

        let entry = formats.iter().find_map(|format| {
            if let Some(&file_id) = audio.files.get(format) {
                Some((*format, file_id))
            } else {
                None
            }
        });

        let (format, file_id) = match entry {
            Some(t) => t,
            None => {
                error!("<{}> is not available in any supported format", audio.name);
                return None;
            }
        };

        let bytes_per_second = self.stream_data_rate(format);

        // This is only a loop to be able to reload the file if an error occured
        // while opening a cached file.
        loop {
            let encrypted_file = AudioFile::open(&self.session, file_id, bytes_per_second);

            let encrypted_file = match encrypted_file.await {
                Ok(encrypted_file) => encrypted_file,
                Err(e) => {
                    error!("Unable to load encrypted file: {:?}", e);
                    return None;
                }
            };

            let is_cached = encrypted_file.is_cached();

            let stream_loader_controller = encrypted_file.get_stream_loader_controller().ok()?;

            // Not all audio files are encrypted. If we can't get a key, try loading the track
            // without decryption. If the file was encrypted after all, the decoder will fail
            // parsing and bail out, so we should be safe from outputting ear-piercing noise.
            let key = match self.session.audio_key().request(spotify_id, file_id).await {
                Ok(key) => Some(key),
                Err(e) => {
                    warn!("Unable to load key, continuing without decryption: {}", e);
                    None
                }
            };
            let mut decrypted_file = AudioDecrypt::new(key, encrypted_file);

            let is_ogg_vorbis = AudioFiles::is_ogg_vorbis(format);
            let (offset, mut normalisation_data) = if is_ogg_vorbis {
                // Spotify stores normalisation data in a custom Ogg packet instead of Vorbis comments.
                let normalisation_data =
                    NormalisationData::parse_from_ogg(&mut decrypted_file).ok();
                (SPOTIFY_OGG_HEADER_END, normalisation_data)
            } else {
                (0, None)
            };

            let audio_file = match Subfile::new(
                decrypted_file,
                offset,
                stream_loader_controller.len() as u64,
            ) {
                Ok(audio_file) => audio_file,
                Err(e) => {
                    error!("PlayerTrackLoader::load_track error opening subfile: {}", e);
                    return None;
                }
            };

            let result = if self.config.passthrough {
                PassthroughDecoder::new(audio_file, format).map(|x| Box::new(x) as Decoder)
            } else {
                SymphoniaDecoder::new(audio_file, format).map(|mut decoder| {
                    // For formats other that Vorbis, we'll try getting normalisation data from
                    // ReplayGain metadata fields, if present.
                    if normalisation_data.is_none() {
                        normalisation_data = decoder.normalisation_data();
                    }
                    Box::new(decoder) as Decoder
                })
            };

            let normalisation_data = normalisation_data.unwrap_or_else(|| {
                warn!("Unable to get normalisation data, continuing with defaults.");
                NormalisationData::default()
            });

            let mut decoder = match result {
                Ok(decoder) => decoder,
                Err(e) if is_cached => {
                    warn!(
                        "Unable to read cached audio file: {}. Trying to download it.",
                        e
                    );

                    match self.session.cache() {
                        Some(cache) => {
                            if cache.remove_file(file_id).is_err() {
                                error!("Error removing file from cache");
                                return None;
                            }
                        }
                        None => {
                            error!("If the audio file is cached, a cache should exist");
                            return None;
                        }
                    }

                    // Just try it again
                    continue;
                }
                Err(e) => {
                    error!("Unable to read audio file: {}", e);
                    return None;
                }
            };

            // Ensure the starting position. Even when we want to play from the beginning,
            // the cursor may have been moved by parsing normalisation data. This may not
            // matter for playback (but won't hurt either), but may be useful for the
            // passthrough decoder.
            let stream_position_ms = match decoder.seek(position_ms) {
                Ok(new_position_ms) => new_position_ms,
                Err(e) => {
                    error!(
                        "PlayerTrackLoader::load_track error seeking to starting position {}: {}",
                        position_ms, e
                    );
                    return None;
                }
            };

            // Ensure streaming mode now that we are ready to play from the requested position.
            stream_loader_controller.set_stream_mode();

            info!("<{}> ({} ms) loaded", audio.name, audio.duration);

            return Some(PlayerLoadedTrackData {
                decoder,
                normalisation_data,
                stream_loader_controller,
                bytes_per_second,
                duration_ms,
                stream_position_ms,
                is_explicit,
            });
        }
    }
}

impl Future for PlayerInternal {
    type Output = ();

    fn poll(mut self: Pin<&mut Self>, cx: &mut Context<'_>) -> Poll<()> {
        // While this is written as a future, it still contains blocking code.
        // It must be run on its own thread.
        let passthrough = self.config.passthrough;

        loop {
            let mut all_futures_completed_or_not_ready = true;

            // process commands that were sent to us
            let cmd = match self.commands.poll_recv(cx) {
                Poll::Ready(None) => return Poll::Ready(()), // client has disconnected - shut down.
                Poll::Ready(Some(cmd)) => {
                    all_futures_completed_or_not_ready = false;
                    Some(cmd)
                }
                _ => None,
            };

            if let Some(cmd) = cmd {
                if let Err(e) = self.handle_command(cmd) {
                    error!("Error handling command: {}", e);
                }
            }

            // Handle loading of a new track to play
            if let PlayerState::Loading {
                ref mut loader,
                track_id,
                start_playback,
                play_request_id,
            } = self.state
            {
                // The loader may be terminated if we are trying to load the same track
                // as before, and that track failed to open before.
                if !loader.as_mut().is_terminated() {
                    match loader.as_mut().poll(cx) {
                        Poll::Ready(Ok(loaded_track)) => {
                            self.start_playback(
                                track_id,
                                play_request_id,
                                loaded_track,
                                start_playback,
                            );
                            if let PlayerState::Loading { .. } = self.state {
                                error!("The state wasn't changed by start_playback()");
                                exit(1);
                            }
                        }
                        Poll::Ready(Err(e)) => {
                            error!(
                                "Skipping to next track, unable to load track <{:?}>: {:?}",
                                track_id, e
                            );
                            self.send_event(PlayerEvent::Unavailable {
                                track_id,
                                play_request_id,
                            })
                        }
                        Poll::Pending => (),
                    }
                }
            }

            // handle pending preload requests.
            if let PlayerPreload::Loading {
                ref mut loader,
                track_id,
            } = self.preload
            {
                match loader.as_mut().poll(cx) {
                    Poll::Ready(Ok(loaded_track)) => {
                        self.send_event(PlayerEvent::Preloading { track_id });
                        self.preload = PlayerPreload::Ready {
                            track_id,
                            loaded_track: Box::new(loaded_track),
                        };
                    }
                    Poll::Ready(Err(_)) => {
                        debug!("Unable to preload {:?}", track_id);
                        self.preload = PlayerPreload::None;
                        // Let Spirc know that the track was unavailable.
                        if let PlayerState::Playing {
                            play_request_id, ..
                        }
                        | PlayerState::Paused {
                            play_request_id, ..
                        } = self.state
                        {
                            self.send_event(PlayerEvent::Unavailable {
                                track_id,
                                play_request_id,
                            });
                        }
                    }
                    Poll::Pending => (),
                }
            }

            if self.state.is_playing() {
                self.ensure_sink_running();

                if let PlayerState::Playing {
                    track_id,
                    play_request_id,
                    ref mut decoder,
                    normalisation_factor,
                    ref mut stream_position_ms,
                    ref mut reported_nominal_start_time,
                    duration_ms,
                    ..
                } = self.state
                {
                    match decoder.next_packet() {
                        Ok(result) => {
                            if let Some((ref packet_position, ref packet)) = result {
                                let new_stream_position_ms = packet_position.position_ms;
                                let expected_position_ms = std::mem::replace(
                                    &mut *stream_position_ms,
                                    new_stream_position_ms,
                                );

                                if !passthrough {
                                    match packet.samples() {
                                        Ok(_) => {
                                            let new_stream_position = Duration::from_millis(
                                                new_stream_position_ms as u64,
                                            );

                                            let now = Instant::now();

                                            // Only notify if we're skipped some packets *or* we are behind.
                                            // If we're ahead it's probably due to a buffer of the backend
                                            // and we're actually in time.
                                            let notify_about_position =
                                                match *reported_nominal_start_time {
                                                    None => true,
                                                    Some(reported_nominal_start_time) => {
                                                        let mut notify = false;

                                                        if packet_position.skipped {
                                                            if let Some(ahead) = new_stream_position
                                                                .checked_sub(Duration::from_millis(
                                                                    expected_position_ms as u64,
                                                                ))
                                                            {
                                                                notify |=
                                                                    ahead >= Duration::from_secs(1)
                                                            }
                                                        }

                                                        if let Some(lag) = now
                                                            .checked_duration_since(
                                                                reported_nominal_start_time,
                                                            )
                                                        {
                                                            if let Some(lag) =
                                                                lag.checked_sub(new_stream_position)
                                                            {
                                                                notify |=
                                                                    lag >= Duration::from_secs(1)
                                                            }
                                                        }

                                                        notify
                                                    }
                                                };

                                            if notify_about_position {
                                                *reported_nominal_start_time =
                                                    now.checked_sub(new_stream_position);
                                                self.send_event(PlayerEvent::Playing {
                                                    track_id,
                                                    play_request_id,
                                                    position_ms: new_stream_position_ms as u32,
                                                    duration_ms,
                                                });
                                            }
                                        }
                                        Err(e) => {
                                            error!("Skipping to next track, unable to decode samples for track <{:?}>: {:?}", track_id, e);
                                            self.send_event(PlayerEvent::EndOfTrack {
                                                track_id,
                                                play_request_id,
                                            })
                                        }
                                    }
                                }
                            }

                            self.handle_packet(result, normalisation_factor);
                        }
                        Err(e) => {
                            error!("Skipping to next track, unable to get next packet for track <{:?}>: {:?}", track_id, e);
                            self.send_event(PlayerEvent::EndOfTrack {
                                track_id,
                                play_request_id,
                            })
                        }
                    }
                } else {
                    error!("PlayerInternal poll: Invalid PlayerState");
                    exit(1);
                };
            }

            if let PlayerState::Playing {
                track_id,
                play_request_id,
                duration_ms,
                stream_position_ms,
                ref mut stream_loader_controller,
                ref mut suggested_to_preload_next_track,
                ..
            }
            | PlayerState::Paused {
                track_id,
                play_request_id,
                duration_ms,
                stream_position_ms,
                ref mut stream_loader_controller,
                ref mut suggested_to_preload_next_track,
                ..
            } = self.state
            {
                if (!*suggested_to_preload_next_track)
                    && ((duration_ms as i64 - stream_position_ms as i64)
                        < PRELOAD_NEXT_TRACK_BEFORE_END_DURATION_MS as i64)
                    && stream_loader_controller.range_to_end_available()
                {
                    *suggested_to_preload_next_track = true;
                    self.send_event(PlayerEvent::TimeToPreloadNextTrack {
                        track_id,
                        play_request_id,
                    });
                }
            }

            if self.session.is_invalid() {
                return Poll::Ready(());
            }

            if (!self.state.is_playing()) && all_futures_completed_or_not_ready {
                return Poll::Pending;
            }
        }
    }
}

impl PlayerInternal {
    fn ensure_sink_running(&mut self) {
        if self.sink_status != SinkStatus::Running {
            trace!("== Starting sink ==");
            if let Some(callback) = &mut self.sink_event_callback {
                callback(SinkStatus::Running);
            }
            match self.sink.start() {
                Ok(()) => self.sink_status = SinkStatus::Running,
                Err(e) => {
                    error!("{}", e);
                    exit(1);
                }
            }
        }
    }

    fn ensure_sink_stopped(&mut self, temporarily: bool) {
        match self.sink_status {
            SinkStatus::Running => {
                trace!("== Stopping sink ==");
                match self.sink.stop() {
                    Ok(()) => {
                        self.sink_status = if temporarily {
                            SinkStatus::TemporarilyClosed
                        } else {
                            SinkStatus::Closed
                        };
                        if let Some(callback) = &mut self.sink_event_callback {
                            callback(self.sink_status);
                        }
                    }
                    Err(e) => {
                        error!("{}", e);
                        exit(1);
                    }
                }
            }
            SinkStatus::TemporarilyClosed => {
                if !temporarily {
                    self.sink_status = SinkStatus::Closed;
                    if let Some(callback) = &mut self.sink_event_callback {
                        callback(SinkStatus::Closed);
                    }
                }
            }
            SinkStatus::Closed => (),
        }
    }

    fn handle_player_stop(&mut self) {
        match self.state {
            PlayerState::Playing {
                track_id,
                play_request_id,
                ..
            }
            | PlayerState::Paused {
                track_id,
                play_request_id,
                ..
            }
            | PlayerState::EndOfTrack {
                track_id,
                play_request_id,
                ..
            }
            | PlayerState::Loading {
                track_id,
                play_request_id,
                ..
            } => {
                self.ensure_sink_stopped(false);
                self.send_event(PlayerEvent::Stopped {
                    track_id,
                    play_request_id,
                });
                self.state = PlayerState::Stopped;
            }
            PlayerState::Stopped => (),
            PlayerState::Invalid => {
                error!("PlayerInternal::handle_player_stop in invalid state");
                exit(1);
            }
        }
    }

    fn handle_play(&mut self) {
        if let PlayerState::Paused {
            track_id,
            play_request_id,
            stream_position_ms,
            duration_ms,
            ..
        } = self.state
        {
            self.state.paused_to_playing();
            self.send_event(PlayerEvent::Playing {
                track_id,
                play_request_id,
                position_ms: stream_position_ms,
                duration_ms,
            });
            self.ensure_sink_running();
        } else {
            error!("Player::play called from invalid state: {:?}", self.state);
        }
    }

    fn handle_pause(&mut self) {
        if let PlayerState::Playing {
            track_id,
            play_request_id,
            stream_position_ms,
            duration_ms,
            ..
        } = self.state
        {
            self.state.playing_to_paused();

            self.ensure_sink_stopped(false);
            self.send_event(PlayerEvent::Paused {
                track_id,
                play_request_id,
                position_ms: stream_position_ms,
                duration_ms,
            });
        } else {
            error!("Player::pause called from invalid state: {:?}", self.state);
        }
    }

    fn handle_packet(
        &mut self,
        packet: Option<(AudioPacketPosition, AudioPacket)>,
        normalisation_factor: f64,
    ) {
        match packet {
            Some((_, mut packet)) => {
                if !packet.is_empty() {
                    if let AudioPacket::Samples(ref mut data) = packet {
                        // For the basic normalisation method, a normalisation factor of 1.0 indicates that
                        // there is nothing to normalise (all samples should pass unaltered). For the
                        // dynamic method, there may still be peaks that we want to shave off.
                        if self.config.normalisation
                            && !(f64::abs(normalisation_factor - 1.0) <= f64::EPSILON
                                && self.config.normalisation_method == NormalisationMethod::Basic)
                        {
                            // zero-cost shorthands
                            let threshold_db = self.config.normalisation_threshold_dbfs;
                            let knee_db = self.config.normalisation_knee_db;
                            let attack_cf = self.config.normalisation_attack_cf;
                            let release_cf = self.config.normalisation_release_cf;

                            for sample in data.iter_mut() {
                                *sample *= normalisation_factor; // for both the basic and dynamic limiter

                                // Feedforward limiter in the log domain
                                // After: Giannoulis, D., Massberg, M., & Reiss, J.D. (2012). Digital Dynamic
                                // Range Compressor Design—A Tutorial and Analysis. Journal of The Audio
                                // Engineering Society, 60, 399-408.
                                if self.config.normalisation_method == NormalisationMethod::Dynamic
                                {
                                    // steps 1 + 2: half-wave rectification and conversion into dB
                                    let abs_sample_db = ratio_to_db(sample.abs());

                                    // Some tracks have samples that are precisely 0.0, but ratio_to_db(0.0)
                                    // returns -inf and gets the peak detector stuck.
                                    if !abs_sample_db.is_normal() {
                                        continue;
                                    }

                                    // step 3: gain computer with soft knee
                                    let biased_sample = abs_sample_db - threshold_db;
                                    let limited_sample = if 2.0 * biased_sample < -knee_db {
                                        abs_sample_db
                                    } else if 2.0 * biased_sample.abs() <= knee_db {
                                        abs_sample_db
                                            - (biased_sample + knee_db / 2.0).powi(2)
                                                / (2.0 * knee_db)
                                    } else {
                                        threshold_db as f64
                                    };

                                    // step 4: subtractor
                                    let limiter_input = abs_sample_db - limited_sample;

                                    // Spare the CPU unless the limiter is active or we are riding a peak.
                                    if !(limiter_input > 0.0
                                        || self.normalisation_integrator > 0.0
                                        || self.normalisation_peak > 0.0)
                                    {
                                        continue;
                                    }

                                    // step 5: smooth, decoupled peak detector
                                    self.normalisation_integrator = f64::max(
                                        limiter_input,
                                        release_cf * self.normalisation_integrator
                                            + (1.0 - release_cf) * limiter_input,
                                    );
                                    self.normalisation_peak = attack_cf * self.normalisation_peak
                                        + (1.0 - attack_cf) * self.normalisation_integrator;

                                    // step 6: make-up gain applied later (volume attenuation)
                                    // Applying the standard normalisation factor here won't work,
                                    // because there are tracks with peaks as high as 6 dB above
                                    // the default threshold, so that would clip.

                                    // steps 7-8: conversion into level and multiplication into gain stage
                                    *sample *= db_to_ratio(-self.normalisation_peak);
                                }
                            }
                        }

                        // Apply volume attenuation last. TODO: make this so we can chain
                        // the normaliser and mixer as a processing pipeline.
                        if let Some(ref editor) = self.audio_filter {
                            editor.modify_stream(data)
                        }
                    }

                    if let Err(e) = self.sink.write(packet, &mut self.converter) {
                        error!("{}", e);
                        exit(1);
                    }
                }
            }

            None => {
                self.state.playing_to_end_of_track();
                if let PlayerState::EndOfTrack {
                    track_id,
                    play_request_id,
                    ..
                } = self.state
                {
                    self.send_event(PlayerEvent::EndOfTrack {
                        track_id,
                        play_request_id,
                    })
                } else {
                    error!("PlayerInternal handle_packet: Invalid PlayerState");
                    exit(1);
                }
            }
        }
    }

    fn start_playback(
        &mut self,
        track_id: SpotifyId,
        play_request_id: u64,
        loaded_track: PlayerLoadedTrackData,
        start_playback: bool,
    ) {
        let position_ms = loaded_track.stream_position_ms;

        let mut config = self.config.clone();
        if config.normalisation_type == NormalisationType::Auto {
            if self.auto_normalise_as_album {
                config.normalisation_type = NormalisationType::Album;
            } else {
                config.normalisation_type = NormalisationType::Track;
            }
        };
        let normalisation_factor =
            NormalisationData::get_factor(&config, loaded_track.normalisation_data);

        if start_playback {
            self.ensure_sink_running();

            self.send_event(PlayerEvent::Playing {
                track_id,
                play_request_id,
                position_ms,
                duration_ms: loaded_track.duration_ms,
            });

            self.state = PlayerState::Playing {
                track_id,
                play_request_id,
                decoder: loaded_track.decoder,
                normalisation_data: loaded_track.normalisation_data,
                normalisation_factor,
                stream_loader_controller: loaded_track.stream_loader_controller,
                duration_ms: loaded_track.duration_ms,
                bytes_per_second: loaded_track.bytes_per_second,
                stream_position_ms: loaded_track.stream_position_ms,
                reported_nominal_start_time: Instant::now()
                    .checked_sub(Duration::from_millis(position_ms as u64)),
                suggested_to_preload_next_track: false,
                is_explicit: loaded_track.is_explicit,
            };
        } else {
            self.ensure_sink_stopped(false);

            self.state = PlayerState::Paused {
                track_id,
                play_request_id,
                decoder: loaded_track.decoder,
                normalisation_data: loaded_track.normalisation_data,
                normalisation_factor,
                stream_loader_controller: loaded_track.stream_loader_controller,
                duration_ms: loaded_track.duration_ms,
                bytes_per_second: loaded_track.bytes_per_second,
                stream_position_ms: loaded_track.stream_position_ms,
                suggested_to_preload_next_track: false,
                is_explicit: loaded_track.is_explicit,
            };

            self.send_event(PlayerEvent::Paused {
                track_id,
                play_request_id,
                position_ms,
                duration_ms: loaded_track.duration_ms,
            });
        }
    }

    fn handle_command_load(
        &mut self,
        track_id: SpotifyId,
        play_request_id: u64,
        play: bool,
        position_ms: u32,
    ) -> PlayerResult {
        if !self.config.gapless {
            self.ensure_sink_stopped(play);
        }
        // emit the correct player event
        match self.state {
            PlayerState::Playing {
                track_id: old_track_id,
                ..
            }
            | PlayerState::Paused {
                track_id: old_track_id,
                ..
            }
            | PlayerState::EndOfTrack {
                track_id: old_track_id,
                ..
            }
            | PlayerState::Loading {
                track_id: old_track_id,
                ..
            } => self.send_event(PlayerEvent::Changed {
                old_track_id,
                new_track_id: track_id,
            }),
            PlayerState::Stopped => self.send_event(PlayerEvent::Started {
                track_id,
                play_request_id,
                position_ms,
            }),
            PlayerState::Invalid { .. } => {
                return Err(Error::internal(format!(
                    "Player::handle_command_load called from invalid state: {:?}",
                    self.state
                )));
            }
        }

        // Now we check at different positions whether we already have a pre-loaded version
        // of this track somewhere. If so, use it and return.

        // Check if there's a matching loaded track in the EndOfTrack player state.
        // This is the case if we're repeating the same track again.
        if let PlayerState::EndOfTrack {
            track_id: previous_track_id,
            ..
        } = self.state
        {
            if previous_track_id == track_id {
                let mut loaded_track = match mem::replace(&mut self.state, PlayerState::Invalid) {
                    PlayerState::EndOfTrack { loaded_track, .. } => loaded_track,
                    _ => {
                        return Err(Error::internal(format!("PlayerInternal::handle_command_load repeating the same track: invalid state: {:?}", self.state)));
                    }
                };

                if position_ms != loaded_track.stream_position_ms {
                    // This may be blocking.
                    loaded_track.stream_position_ms = loaded_track.decoder.seek(position_ms)?;
                }
                self.preload = PlayerPreload::None;
                self.start_playback(track_id, play_request_id, loaded_track, play);
                if let PlayerState::Invalid = self.state {
                    return Err(Error::internal(format!("PlayerInternal::handle_command_load repeating the same track: start_playback() did not transition to valid player state: {:?}", self.state)));
                }
                return Ok(());
            }
        }

        // Check if we are already playing the track. If so, just do a seek and update our info.
        if let PlayerState::Playing {
            track_id: current_track_id,
            ref mut stream_position_ms,
            ref mut decoder,
            ..
        }
        | PlayerState::Paused {
            track_id: current_track_id,
            ref mut stream_position_ms,
            ref mut decoder,
            ..
        } = self.state
        {
            if current_track_id == track_id {
                // we can use the current decoder. Ensure it's at the correct position.
                if position_ms != *stream_position_ms {
                    // This may be blocking.
                    *stream_position_ms = decoder.seek(position_ms)?;
                }

                // Move the info from the current state into a PlayerLoadedTrackData so we can use
                // the usual code path to start playback.
                let old_state = mem::replace(&mut self.state, PlayerState::Invalid);

                if let PlayerState::Playing {
                    stream_position_ms,
                    decoder,
                    stream_loader_controller,
                    bytes_per_second,
                    duration_ms,
                    normalisation_data,
                    is_explicit,
                    ..
                }
                | PlayerState::Paused {
                    stream_position_ms,
                    decoder,
                    stream_loader_controller,
                    bytes_per_second,
                    duration_ms,
                    normalisation_data,
                    is_explicit,
                    ..
                } = old_state
                {
                    let loaded_track = PlayerLoadedTrackData {
                        decoder,
                        normalisation_data,
                        stream_loader_controller,
                        bytes_per_second,
                        duration_ms,
                        stream_position_ms,
                        is_explicit,
                    };

                    self.preload = PlayerPreload::None;
                    self.start_playback(track_id, play_request_id, loaded_track, play);

                    if let PlayerState::Invalid = self.state {
                        return Err(Error::internal(format!("PlayerInternal::handle_command_load already playing this track: start_playback() did not transition to valid player state: {:?}", self.state)));
                    }

                    return Ok(());
                } else {
                    return Err(Error::internal(format!("PlayerInternal::handle_command_load already playing this track: invalid state: {:?}", self.state)));
                }
            }
        }

        // Check if the requested track has been preloaded already. If so use the preloaded data.
        if let PlayerPreload::Ready {
            track_id: loaded_track_id,
            ..
        } = self.preload
        {
            if track_id == loaded_track_id {
                let preload = std::mem::replace(&mut self.preload, PlayerPreload::None);
                if let PlayerPreload::Ready {
                    track_id,
                    mut loaded_track,
                } = preload
                {
                    if position_ms != loaded_track.stream_position_ms {
                        // This may be blocking
                        loaded_track.stream_position_ms = loaded_track.decoder.seek(position_ms)?;
                    }
                    self.start_playback(track_id, play_request_id, *loaded_track, play);
                    return Ok(());
                } else {
                    return Err(Error::internal(format!("PlayerInternal::handle_command_loading preloaded track: invalid state: {:?}", self.state)));
                }
            }
        }

        // We need to load the track - either from scratch or by completing a preload.
        // In any case we go into a Loading state to load the track.
        self.ensure_sink_stopped(play);

        self.send_event(PlayerEvent::Loading {
            track_id,
            play_request_id,
            position_ms,
        });

        // Try to extract a pending loader from the preloading mechanism
        let loader = if let PlayerPreload::Loading {
            track_id: loaded_track_id,
            ..
        } = self.preload
        {
            if (track_id == loaded_track_id) && (position_ms == 0) {
                let mut preload = PlayerPreload::None;
                std::mem::swap(&mut preload, &mut self.preload);
                if let PlayerPreload::Loading { loader, .. } = preload {
                    Some(loader)
                } else {
                    None
                }
            } else {
                None
            }
        } else {
            None
        };

        self.preload = PlayerPreload::None;

        // If we don't have a loader yet, create one from scratch.
        let loader = loader.unwrap_or_else(|| Box::pin(self.load_track(track_id, position_ms)));

        // Set ourselves to a loading state.
        self.state = PlayerState::Loading {
            track_id,
            play_request_id,
            start_playback: play,
            loader,
        };

        Ok(())
    }

    fn handle_command_preload(&mut self, track_id: SpotifyId) {
        debug!("Preloading track");
        let mut preload_track = true;
        // check whether the track is already loaded somewhere or being loaded.
        if let PlayerPreload::Loading {
            track_id: currently_loading,
            ..
        }
        | PlayerPreload::Ready {
            track_id: currently_loading,
            ..
        } = self.preload
        {
            if currently_loading == track_id {
                // we're already preloading the requested track.
                preload_track = false;
            } else {
                // we're preloading something else - cancel it.
                self.preload = PlayerPreload::None;
            }
        }

        if let PlayerState::Playing {
            track_id: current_track_id,
            ..
        }
        | PlayerState::Paused {
            track_id: current_track_id,
            ..
        }
        | PlayerState::EndOfTrack {
            track_id: current_track_id,
            ..
        } = self.state
        {
            if current_track_id == track_id {
                // we already have the requested track loaded.
                preload_track = false;
            }
        }

        // schedule the preload of the current track if desired.
        if preload_track {
            let loader = self.load_track(track_id, 0);
            self.preload = PlayerPreload::Loading {
                track_id,
                loader: Box::pin(loader),
            }
        }
    }

    fn handle_command_seek(&mut self, position_ms: u32) -> PlayerResult {
        if let Some(decoder) = self.state.decoder() {
            match decoder.seek(position_ms) {
                Ok(new_position_ms) => {
                    if let PlayerState::Playing {
                        ref mut stream_position_ms,
                        ..
                    }
                    | PlayerState::Paused {
                        ref mut stream_position_ms,
                        ..
                    } = self.state
                    {
                        *stream_position_ms = new_position_ms;
                    }
                }
                Err(e) => error!("PlayerInternal::handle_command_seek error: {}", e),
            }
        } else {
            error!("Player::seek called from invalid state: {:?}", self.state);
        }

        // ensure we have a bit of a buffer of downloaded data
        self.preload_data_before_playback()?;

        if let PlayerState::Playing {
            track_id,
            play_request_id,
            ref mut reported_nominal_start_time,
            duration_ms,
            ..
        } = self.state
        {
            *reported_nominal_start_time =
                Instant::now().checked_sub(Duration::from_millis(position_ms as u64));
            self.send_event(PlayerEvent::Playing {
                track_id,
                play_request_id,
                position_ms,
                duration_ms,
            });
        }
        if let PlayerState::Paused {
            track_id,
            play_request_id,
            duration_ms,
            ..
        } = self.state
        {
            self.send_event(PlayerEvent::Paused {
                track_id,
                play_request_id,
                position_ms,
                duration_ms,
            });
        }

        Ok(())
    }

    fn handle_command(&mut self, cmd: PlayerCommand) -> PlayerResult {
        debug!("command={:?}", cmd);
        let result = match cmd {
            PlayerCommand::Load {
                track_id,
                play_request_id,
                play,
                position_ms,
            } => self.handle_command_load(track_id, play_request_id, play, position_ms)?,

            PlayerCommand::Preload { track_id } => self.handle_command_preload(track_id),

            PlayerCommand::Seek(position_ms) => self.handle_command_seek(position_ms)?,

            PlayerCommand::Play => self.handle_play(),

            PlayerCommand::Pause => self.handle_pause(),

            PlayerCommand::Stop => self.handle_player_stop(),

            PlayerCommand::AddEventSender(sender) => self.event_senders.push(sender),

            PlayerCommand::SetSinkEventCallback(callback) => self.sink_event_callback = callback,

            PlayerCommand::EmitVolumeSetEvent(volume) => {
                self.send_event(PlayerEvent::VolumeSet { volume })
            }

            PlayerCommand::SetAutoNormaliseAsAlbum(setting) => {
                self.auto_normalise_as_album = setting
            }

            PlayerCommand::SkipExplicitContent() => {
                if let PlayerState::Playing {
                    track_id,
                    play_request_id,
                    is_explicit,
                    ..
                }
                | PlayerState::Paused {
                    track_id,
                    play_request_id,
                    is_explicit,
                    ..
                } = self.state
                {
                    if is_explicit {
                        warn!("Currently loaded track is explicit, which client setting forbids -- skipping to next track.");
                        self.send_event(PlayerEvent::EndOfTrack {
                            track_id,
                            play_request_id,
                        })
                    }
                }
            }
        };

        Ok(result)
    }

    fn send_event(&mut self, event: PlayerEvent) {
        let mut index = 0;
        while index < self.event_senders.len() {
            match self.event_senders[index].send(event.clone()) {
                Ok(_) => index += 1,
                Err(_) => {
                    self.event_senders.remove(index);
                }
            }
        }
    }

    fn load_track(
        &mut self,
        spotify_id: SpotifyId,
        position_ms: u32,
    ) -> impl FusedFuture<Output = Result<PlayerLoadedTrackData, ()>> + Send + 'static {
        // This method creates a future that returns the loaded stream and associated info.
        // Ideally all work should be done using asynchronous code. However, seek() on the
        // audio stream is implemented in a blocking fashion. Thus, we can't turn it into future
        // easily. Instead we spawn a thread to do the work and return a one-shot channel as the
        // future to work with.

        let loader = PlayerTrackLoader {
            session: self.session.clone(),
            config: self.config.clone(),
        };

        let (result_tx, result_rx) = oneshot::channel();

        let load_handles_clone = self.load_handles.clone();
        let handle = tokio::runtime::Handle::current();
        let load_handle = thread::spawn(move || {
            let data = handle.block_on(loader.load_track(spotify_id, position_ms));
            if let Some(data) = data {
                let _ = result_tx.send(data);
            }

            let mut load_handles = load_handles_clone.lock();
            load_handles.remove(&thread::current().id());
        });

        let mut load_handles = self.load_handles.lock();
        load_handles.insert(load_handle.thread().id(), load_handle);

        result_rx.map_err(|_| ())
    }

    fn preload_data_before_playback(&mut self) -> PlayerResult {
        if let PlayerState::Playing {
            bytes_per_second,
            ref mut stream_loader_controller,
            ..
        } = self.state
        {
            let ping_time = stream_loader_controller.ping_time().as_secs_f32();

            // Request our read ahead range
            let request_data_length = max(
                (READ_AHEAD_DURING_PLAYBACK_ROUNDTRIPS * ping_time * bytes_per_second as f32)
                    as usize,
                (READ_AHEAD_DURING_PLAYBACK.as_secs_f32() * bytes_per_second as f32) as usize,
            );

            // Request the part we want to wait for blocking. This effectively means we wait for the previous request to partially complete.
            let wait_for_data_length = max(
                (READ_AHEAD_BEFORE_PLAYBACK_ROUNDTRIPS * ping_time * bytes_per_second as f32)
                    as usize,
                (READ_AHEAD_BEFORE_PLAYBACK.as_secs_f32() * bytes_per_second as f32) as usize,
            );
            stream_loader_controller
                .fetch_next_and_wait(request_data_length, wait_for_data_length)
                .map_err(Into::into)
        } else {
            Ok(())
        }
    }
}

impl Drop for PlayerInternal {
    fn drop(&mut self) {
        debug!("drop PlayerInternal[{}]", self.session.session_id());

        let handles: Vec<thread::JoinHandle<()>> = {
            // waiting for the thread while holding the mutex would result in a deadlock
            let mut load_handles = self.load_handles.lock();

            load_handles
                .drain()
                .map(|(_thread_id, handle)| handle)
                .collect()
        };

        for handle in handles {
            let _ = handle.join();
        }
    }
}

impl fmt::Debug for PlayerCommand {
    fn fmt(&self, f: &mut fmt::Formatter) -> fmt::Result {
        match *self {
            PlayerCommand::Load {
                track_id,
                play,
                position_ms,
                ..
            } => f
                .debug_tuple("Load")
                .field(&track_id)
                .field(&play)
                .field(&position_ms)
                .finish(),
            PlayerCommand::Preload { track_id } => {
                f.debug_tuple("Preload").field(&track_id).finish()
            }
            PlayerCommand::Play => f.debug_tuple("Play").finish(),
            PlayerCommand::Pause => f.debug_tuple("Pause").finish(),
            PlayerCommand::Stop => f.debug_tuple("Stop").finish(),
            PlayerCommand::Seek(position) => f.debug_tuple("Seek").field(&position).finish(),
            PlayerCommand::AddEventSender(_) => f.debug_tuple("AddEventSender").finish(),
            PlayerCommand::SetSinkEventCallback(_) => {
                f.debug_tuple("SetSinkEventCallback").finish()
            }
            PlayerCommand::EmitVolumeSetEvent(volume) => {
                f.debug_tuple("VolumeSet").field(&volume).finish()
            }
            PlayerCommand::SetAutoNormaliseAsAlbum(setting) => f
                .debug_tuple("SetAutoNormaliseAsAlbum")
                .field(&setting)
                .finish(),
            PlayerCommand::SkipExplicitContent() => f.debug_tuple("SkipExplicitContent").finish(),
        }
    }
}

impl fmt::Debug for PlayerState {
    fn fmt(&self, f: &mut fmt::Formatter<'_>) -> fmt::Result {
        use PlayerState::*;
        match *self {
            Stopped => f.debug_struct("Stopped").finish(),
            Loading {
                track_id,
                play_request_id,
                ..
            } => f
                .debug_struct("Loading")
                .field("track_id", &track_id)
                .field("play_request_id", &play_request_id)
                .finish(),
            Paused {
                track_id,
                play_request_id,
                ..
            } => f
                .debug_struct("Paused")
                .field("track_id", &track_id)
                .field("play_request_id", &play_request_id)
                .finish(),
            Playing {
                track_id,
                play_request_id,
                ..
            } => f
                .debug_struct("Playing")
                .field("track_id", &track_id)
                .field("play_request_id", &play_request_id)
                .finish(),
            EndOfTrack {
                track_id,
                play_request_id,
                ..
            } => f
                .debug_struct("EndOfTrack")
                .field("track_id", &track_id)
                .field("play_request_id", &play_request_id)
                .finish(),
            Invalid => f.debug_struct("Invalid").finish(),
        }
    }
}

struct Subfile<T: Read + Seek> {
    stream: T,
    offset: u64,
    length: u64,
}

impl<T: Read + Seek> Subfile<T> {
    pub fn new(mut stream: T, offset: u64, length: u64) -> Result<Subfile<T>, io::Error> {
        let target = SeekFrom::Start(offset);
        stream.seek(target)?;

        Ok(Subfile {
            stream,
            offset,
            length,
        })
    }
}

impl<T: Read + Seek> Read for Subfile<T> {
    fn read(&mut self, buf: &mut [u8]) -> io::Result<usize> {
        self.stream.read(buf)
    }
}

impl<T: Read + Seek> Seek for Subfile<T> {
    fn seek(&mut self, pos: SeekFrom) -> io::Result<u64> {
        let pos = match pos {
            SeekFrom::Start(offset) => SeekFrom::Start(offset + self.offset),
            SeekFrom::End(offset) => {
                if (self.length as i64 - offset) < self.offset as i64 {
                    return Err(io::Error::new(
                        io::ErrorKind::InvalidInput,
                        "newpos would be < self.offset",
                    ));
                }
                pos
            }
            _ => pos,
        };

        let newpos = self.stream.seek(pos)?;
        Ok(newpos - self.offset)
    }
}

impl<R> MediaSource for Subfile<R>
where
    R: Read + Seek + Send,
{
    fn is_seekable(&self) -> bool {
        true
    }

    fn byte_len(&self) -> Option<u64> {
        Some(self.length)
    }
}<|MERGE_RESOLUTION|>--- conflicted
+++ resolved
@@ -293,20 +293,12 @@
             (data.track_gain_db as f64, data.track_peak as f64)
         };
 
-<<<<<<< HEAD
-        let normalisation_power = gain_db + config.normalisation_pregain;
-        let mut normalisation_factor = db_to_ratio(normalisation_power);
-
-        if normalisation_factor * gain_peak > config.normalisation_threshold {
-            let limited_normalisation_factor = config.normalisation_threshold / gain_peak;
-=======
         let normalisation_power = gain_db + config.normalisation_pregain_db as f64;
         let mut normalisation_factor = db_to_ratio(normalisation_power);
 
         if normalisation_power + ratio_to_db(gain_peak) > config.normalisation_threshold_dbfs {
             let limited_normalisation_factor =
                 db_to_ratio(config.normalisation_threshold_dbfs as f64) / gain_peak;
->>>>>>> 72af0d20
             let limited_normalisation_power = ratio_to_db(limited_normalisation_factor);
 
             if config.normalisation_method == NormalisationMethod::Basic {
