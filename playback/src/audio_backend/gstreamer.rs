use super::{Open, Sink, SinkAsBytes};
use crate::audio::AudioPacket;
<<<<<<< HEAD

=======
use crate::config::AudioFormat;
use crate::player::{NUM_CHANNELS, SAMPLE_RATE};
>>>>>>> 8fe2e011
use gst::prelude::*;
use gstreamer as gst;
use gstreamer_app as gst_app;
use zerocopy::*;

use std::sync::mpsc::{sync_channel, SyncSender};
use std::{io, thread};
<<<<<<< HEAD
=======
use zerocopy::AsBytes;
>>>>>>> 8fe2e011

#[allow(dead_code)]
pub struct GstreamerSink {
    tx: SyncSender<Vec<u8>>,
    pipeline: gst::Pipeline,
    format: AudioFormat,
}

impl Open for GstreamerSink {
    fn open(device: Option<String>, format: AudioFormat) -> Self {
        info!("Using GStreamer sink with format: {:?}", format);
        gst::init().expect("failed to init GStreamer!");

        // GStreamer calls S24 and S24_3 different from the rest of the world
        let gst_format = match format {
            AudioFormat::S24 => "S24_32".to_string(),
            AudioFormat::S24_3 => "S24".to_string(),
            _ => format!("{:?}", format),
        };
        let sample_size = format.size();
        let gst_bytes = 2048 * sample_size;

        let pipeline_str_preamble = format!(
            "appsrc caps=\"audio/x-raw,format={}LE,layout=interleaved,channels={},rate={}\" block=true max-bytes={} name=appsrc0 ",
            gst_format, NUM_CHANNELS, SAMPLE_RATE, gst_bytes
        );
        let pipeline_str_rest = r#" ! audioconvert ! autoaudiosink"#;
        let pipeline_str: String = match device {
            Some(x) => format!("{}{}", pipeline_str_preamble, x),
            None => format!("{}{}", pipeline_str_preamble, pipeline_str_rest),
        };
        info!("Pipeline: {}", pipeline_str);

        gst::init().unwrap();
        let pipelinee = gst::parse_launch(&*pipeline_str).expect("Couldn't launch pipeline; likely a GStreamer issue or an error in the pipeline string you specified in the 'device' argument to librespot.");
        let pipeline = pipelinee
            .dynamic_cast::<gst::Pipeline>()
            .expect("couldn't cast pipeline element at runtime!");
        let bus = pipeline.get_bus().expect("couldn't get bus from pipeline");
        let mainloop = glib::MainLoop::new(None, false);
        let appsrce: gst::Element = pipeline
            .get_by_name("appsrc0")
            .expect("couldn't get appsrc from pipeline");
        let appsrc: gst_app::AppSrc = appsrce
            .dynamic_cast::<gst_app::AppSrc>()
            .expect("couldn't cast AppSrc element at runtime!");
        let bufferpool = gst::BufferPool::new();
        let appsrc_caps = appsrc.get_caps().expect("couldn't get appsrc caps");
        let mut conf = bufferpool.get_config();
        conf.set_params(Some(&appsrc_caps), 4096 * sample_size as u32, 0, 0);
        bufferpool
            .set_config(conf)
            .expect("couldn't configure the buffer pool");
        bufferpool
            .set_active(true)
            .expect("couldn't activate buffer pool");

        let (tx, rx) = sync_channel::<Vec<u8>>(64 * sample_size);
        thread::spawn(move || {
            for data in rx {
                let buffer = bufferpool.acquire_buffer(None);
                if let Ok(mut buffer) = buffer {
                    let mutbuf = buffer.make_mut();
                    mutbuf.set_size(data.len());
                    mutbuf
                        .copy_from_slice(0, data.as_bytes())
<<<<<<< HEAD
                        .expect("Failed to copy from slice");
                    let _eat = appsrc.push_buffer(buffer);
=======
                        .expect("failed to copy from slice");
                    let _eat = appsrc.push_buffer(okbuffer);
>>>>>>> 8fe2e011
                }
            }
        });

        thread::spawn(move || {
            let thread_mainloop = mainloop;
            let watch_mainloop = thread_mainloop.clone();
            bus.add_watch(move |_, msg| {
                match msg.view() {
                    gst::MessageView::Eos(..) => watch_mainloop.quit(),
                    gst::MessageView::Error(err) => {
                        println!(
                            "Error from {:?}: {} ({:?})",
                            err.get_src().map(|s| s.get_path_string()),
                            err.get_error(),
                            err.get_debug()
                        );
                        watch_mainloop.quit();
                    }
                    _ => (),
                };

                glib::Continue(true)
            })
            .expect("failed to add bus watch");
            thread_mainloop.run();
        });

        pipeline
            .set_state(gst::State::Playing)
            .expect("unable to set the pipeline to the `Playing` state");

<<<<<<< HEAD
        GstreamerSink { tx, pipeline }
=======
        Self {
            tx: tx,
            pipeline: pipeline,
            format: format,
        }
>>>>>>> 8fe2e011
    }
}

impl Sink for GstreamerSink {
    start_stop_noop!();
    sink_as_bytes!();
}

impl SinkAsBytes for GstreamerSink {
    fn write_bytes(&mut self, data: &[u8]) -> io::Result<()> {
        // Copy expensively (in to_vec()) to avoid thread synchronization
        self.tx
            .send(data.to_vec())
            .expect("tx send failed in write function");
        Ok(())
    }
}<|MERGE_RESOLUTION|>--- conflicted
+++ resolved
@@ -1,22 +1,16 @@
 use super::{Open, Sink, SinkAsBytes};
 use crate::audio::AudioPacket;
-<<<<<<< HEAD
-
-=======
 use crate::config::AudioFormat;
 use crate::player::{NUM_CHANNELS, SAMPLE_RATE};
->>>>>>> 8fe2e011
-use gst::prelude::*;
+
 use gstreamer as gst;
 use gstreamer_app as gst_app;
-use zerocopy::*;
+
+use gst::prelude::*;
+use zerocopy::AsBytes;
 
 use std::sync::mpsc::{sync_channel, SyncSender};
 use std::{io, thread};
-<<<<<<< HEAD
-=======
-use zerocopy::AsBytes;
->>>>>>> 8fe2e011
 
 #[allow(dead_code)]
 pub struct GstreamerSink {
@@ -83,13 +77,8 @@
                     mutbuf.set_size(data.len());
                     mutbuf
                         .copy_from_slice(0, data.as_bytes())
-<<<<<<< HEAD
                         .expect("Failed to copy from slice");
                     let _eat = appsrc.push_buffer(buffer);
-=======
-                        .expect("failed to copy from slice");
-                    let _eat = appsrc.push_buffer(okbuffer);
->>>>>>> 8fe2e011
                 }
             }
         });
@@ -122,15 +111,11 @@
             .set_state(gst::State::Playing)
             .expect("unable to set the pipeline to the `Playing` state");
 
-<<<<<<< HEAD
-        GstreamerSink { tx, pipeline }
-=======
         Self {
-            tx: tx,
-            pipeline: pipeline,
-            format: format,
+            tx,
+            pipeline,
+            format,
         }
->>>>>>> 8fe2e011
     }
 }
 
