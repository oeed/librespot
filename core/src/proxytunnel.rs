use std::io;

<<<<<<< HEAD
use httparse;
use hyper::Uri;
// use tokio_io::io::{read, write_all, Read, Window, WriteAll};
// use tokio_io::{AsyncRead, AsyncWrite};

use futures::{
    io::{Read, Window, WriteAll},
    AsyncRead, AsyncWrite, Future,
};
use std::{
    pin::Pin,
    task::{Context, Poll},
};
// use tokio::io::{AsyncReadExt, AsyncWriteExt};

pub struct ProxyTunnel<'a, T> {
    state: ProxyState<'a, T>,
}

enum ProxyState<'a, T> {
    ProxyConnect(WriteAll<'a, T>),
    ProxyResponse(Read<'a, T>),
}

pub fn connect<'a, T: AsyncRead + AsyncWrite>(
    connection: T,
    connect_url: &str,
) -> ProxyTunnel<'a, T> {
    let proxy = proxy_connect(connection, connect_url);
    ProxyTunnel {
        state: ProxyState::ProxyConnect(proxy),
    }
}

impl<'a, T: AsyncRead + AsyncWrite> Future for ProxyTunnel<'a, T> {
    type Output = Result<T, io::Error>;

    fn poll(self: Pin<&mut Self>, cx: &mut Context) -> Poll<Self::Output> {
        use self::ProxyState::*;
        loop {
            self.state = match self.state {
                ProxyConnect(ref mut write) => {
                    let (connection, mut accumulator) = ready!(write.poll());

                    let capacity = accumulator.capacity();
                    accumulator.resize(capacity, 0);
                    let window = Window::new(accumulator);

                    // let read = read(connection, window);
                    // ProxyResponse(read)
                    ProxyResponse(connection.read(window))
                }

                ProxyResponse(ref mut read_f) => {
                    let (connection, mut window, bytes_read) = ready!(read_f.poll());
=======
use hyper::Uri;
use tokio::io::{AsyncRead, AsyncReadExt, AsyncWrite, AsyncWriteExt};

pub async fn connect<T: AsyncRead + AsyncWrite + Unpin>(
    mut connection: T,
    connect_url: &str,
) -> io::Result<T> {
    let uri = connect_url.parse::<Uri>().unwrap();
    let mut buffer = format!(
        "CONNECT {0}:{1} HTTP/1.1\r\n\
         \r\n",
        uri.host().unwrap_or_else(|| panic!("No host in {}", uri)),
        uri.port().unwrap_or_else(|| panic!("No port in {}", uri))
    )
    .into_bytes();
    connection.write_all(buffer.as_ref()).await?;

    buffer.clear();
    connection.read_to_end(&mut buffer).await?;
    if buffer.is_empty() {
        return Err(io::Error::new(io::ErrorKind::Other, "Early EOF from proxy"));
    }

    let mut headers = [httparse::EMPTY_HEADER; 16];
    let mut response = httparse::Response::new(&mut headers);
>>>>>>> 91d7d042

    response
        .parse(&buffer[..])
        .map_err(|err| io::Error::new(io::ErrorKind::Other, err.to_string()))?;

<<<<<<< HEAD
                    let data_end = window.start() + bytes_read;

                    let buf = window.get_ref()[0..data_end].to_vec();
                    let mut headers = [httparse::EMPTY_HEADER; 16];
                    let mut response = httparse::Response::new(&mut headers);
                    let status = match response.parse(&buf) {
                        Ok(status) => status,
                        Err(err) => {
                            return Err(io::Error::new(io::ErrorKind::Other, err.to_string()));
                        }
                    };

                    if status.is_complete() {
                        if let Some(code) = response.code {
                            if code == 200 {
                                // Proxy says all is well
                                return Poll::Ready(connection);
                            } else {
                                let reason = response.reason.unwrap_or("no reason");
                                let msg = format!("Proxy responded with {}: {}", code, reason);

                                return Err(io::Error::new(io::ErrorKind::Other, msg));
                            }
                        } else {
                            return Err(io::Error::new(
                                io::ErrorKind::Other,
                                "Malformed response from proxy",
                            ));
                        }
                    } else {
                        if data_end >= window.end() {
                            // Allocate some more buffer space
                            let newsize = data_end + 100;
                            window.get_mut().resize(newsize, 0);
                            window.set_end(newsize);
                        }
                        // We did not get a full header
                        window.set_start(data_end);
                        // let read = read(connection, window);
                        // ProxyResponse(read)
                        ProxyResponse(connection.read(window))
                    }
                }
            }
=======
    match response.code {
        Some(200) => Ok(connection), // Proxy says all is well
        Some(code) => {
            let reason = response.reason.unwrap_or("no reason");
            let msg = format!("Proxy responded with {}: {}", code, reason);
            Err(io::Error::new(io::ErrorKind::Other, msg))
>>>>>>> 91d7d042
        }
        None => Err(io::Error::new(
            io::ErrorKind::Other,
            "Malformed response from proxy",
        )),
    }
<<<<<<< HEAD
}

fn proxy_connect<T: AsyncWrite>(connection: T, connect_url: &str) -> WriteAll<T> {
    let uri = Uri::from_str(connect_url).unwrap();
    let buffer = format!(
        "CONNECT {0}:{1} HTTP/1.1\r\n\
         \r\n",
        uri.host().expect(&format!("No host in {}", uri)),
        uri.port_u16().expect(&format!("No port in {}", uri))
    )
    .into_bytes();

    // write_all(connection, buffer)
    connection.write_all(buffer)
=======
>>>>>>> 91d7d042
}<|MERGE_RESOLUTION|>--- conflicted
+++ resolved
@@ -1,62 +1,5 @@
 use std::io;
 
-<<<<<<< HEAD
-use httparse;
-use hyper::Uri;
-// use tokio_io::io::{read, write_all, Read, Window, WriteAll};
-// use tokio_io::{AsyncRead, AsyncWrite};
-
-use futures::{
-    io::{Read, Window, WriteAll},
-    AsyncRead, AsyncWrite, Future,
-};
-use std::{
-    pin::Pin,
-    task::{Context, Poll},
-};
-// use tokio::io::{AsyncReadExt, AsyncWriteExt};
-
-pub struct ProxyTunnel<'a, T> {
-    state: ProxyState<'a, T>,
-}
-
-enum ProxyState<'a, T> {
-    ProxyConnect(WriteAll<'a, T>),
-    ProxyResponse(Read<'a, T>),
-}
-
-pub fn connect<'a, T: AsyncRead + AsyncWrite>(
-    connection: T,
-    connect_url: &str,
-) -> ProxyTunnel<'a, T> {
-    let proxy = proxy_connect(connection, connect_url);
-    ProxyTunnel {
-        state: ProxyState::ProxyConnect(proxy),
-    }
-}
-
-impl<'a, T: AsyncRead + AsyncWrite> Future for ProxyTunnel<'a, T> {
-    type Output = Result<T, io::Error>;
-
-    fn poll(self: Pin<&mut Self>, cx: &mut Context) -> Poll<Self::Output> {
-        use self::ProxyState::*;
-        loop {
-            self.state = match self.state {
-                ProxyConnect(ref mut write) => {
-                    let (connection, mut accumulator) = ready!(write.poll());
-
-                    let capacity = accumulator.capacity();
-                    accumulator.resize(capacity, 0);
-                    let window = Window::new(accumulator);
-
-                    // let read = read(connection, window);
-                    // ProxyResponse(read)
-                    ProxyResponse(connection.read(window))
-                }
-
-                ProxyResponse(ref mut read_f) => {
-                    let (connection, mut window, bytes_read) = ready!(read_f.poll());
-=======
 use hyper::Uri;
 use tokio::io::{AsyncRead, AsyncReadExt, AsyncWrite, AsyncWriteExt};
 
@@ -82,86 +25,21 @@
 
     let mut headers = [httparse::EMPTY_HEADER; 16];
     let mut response = httparse::Response::new(&mut headers);
->>>>>>> 91d7d042
 
     response
         .parse(&buffer[..])
         .map_err(|err| io::Error::new(io::ErrorKind::Other, err.to_string()))?;
 
-<<<<<<< HEAD
-                    let data_end = window.start() + bytes_read;
-
-                    let buf = window.get_ref()[0..data_end].to_vec();
-                    let mut headers = [httparse::EMPTY_HEADER; 16];
-                    let mut response = httparse::Response::new(&mut headers);
-                    let status = match response.parse(&buf) {
-                        Ok(status) => status,
-                        Err(err) => {
-                            return Err(io::Error::new(io::ErrorKind::Other, err.to_string()));
-                        }
-                    };
-
-                    if status.is_complete() {
-                        if let Some(code) = response.code {
-                            if code == 200 {
-                                // Proxy says all is well
-                                return Poll::Ready(connection);
-                            } else {
-                                let reason = response.reason.unwrap_or("no reason");
-                                let msg = format!("Proxy responded with {}: {}", code, reason);
-
-                                return Err(io::Error::new(io::ErrorKind::Other, msg));
-                            }
-                        } else {
-                            return Err(io::Error::new(
-                                io::ErrorKind::Other,
-                                "Malformed response from proxy",
-                            ));
-                        }
-                    } else {
-                        if data_end >= window.end() {
-                            // Allocate some more buffer space
-                            let newsize = data_end + 100;
-                            window.get_mut().resize(newsize, 0);
-                            window.set_end(newsize);
-                        }
-                        // We did not get a full header
-                        window.set_start(data_end);
-                        // let read = read(connection, window);
-                        // ProxyResponse(read)
-                        ProxyResponse(connection.read(window))
-                    }
-                }
-            }
-=======
     match response.code {
         Some(200) => Ok(connection), // Proxy says all is well
         Some(code) => {
             let reason = response.reason.unwrap_or("no reason");
             let msg = format!("Proxy responded with {}: {}", code, reason);
             Err(io::Error::new(io::ErrorKind::Other, msg))
->>>>>>> 91d7d042
         }
         None => Err(io::Error::new(
             io::ErrorKind::Other,
             "Malformed response from proxy",
         )),
     }
-<<<<<<< HEAD
-}
-
-fn proxy_connect<T: AsyncWrite>(connection: T, connect_url: &str) -> WriteAll<T> {
-    let uri = Uri::from_str(connect_url).unwrap();
-    let buffer = format!(
-        "CONNECT {0}:{1} HTTP/1.1\r\n\
-         \r\n",
-        uri.host().expect(&format!("No host in {}", uri)),
-        uri.port_u16().expect(&format!("No port in {}", uri))
-    )
-    .into_bytes();
-
-    // write_all(connection, buffer)
-    connection.write_all(buffer)
-=======
->>>>>>> 91d7d042
 }