--- conflicted
+++ resolved
@@ -13,7 +13,7 @@
 version = "0.4.1"
 
 [dependencies]
-aes = "0.7"
+aes = "0.8"
 base64 = "0.13"
 byteorder = "1.4"
 bytes = "1"
@@ -22,7 +22,7 @@
 futures-core = "0.3"
 futures-util = { version = "0.3", features = ["alloc", "bilock", "sink", "unstable"] }
 hmac = "0.12"
-httparse = "1.5"
+httparse = "1.7"
 http = "0.2"
 hyper = { version = "0.14", features = ["client", "http1", "http2", "tcp"] }
 hyper-proxy = { version = "0.9", default-features = false, features = ["rustls"] }
@@ -33,56 +33,34 @@
 num-derive = "0.3"
 num-integer = "0.1"
 num-traits = "0.2"
-<<<<<<< HEAD
-once_cell = "1.9"
-parking_lot = { version = "0.11", features = ["deadlock_detection"] }
-pbkdf2 = { version = "0.10", default-features = false, features = ["hmac"] }
-priority-queue = "1.2.1"
+once_cell = "1"
+parking_lot = { version = "0.12", features = ["deadlock_detection"] }
+pbkdf2 = { version = "0.11", default-features = false, features = ["hmac"] }
+priority-queue = "1.2"
 protobuf = "2"
-quick-xml = { version = "0.22", features = ["serialize"] }
-=======
-once_cell = "1.5.2"
-pbkdf2 = { version = "0.8", default-features = false, features = ["hmac"] }
-priority-queue = "1.2"
-protobuf = "2.14.0"
->>>>>>> 005e5567
+quick-xml = { version = "0.23", features = ["serialize"] }
 rand = "0.8"
-rsa = { version = "0.5", default-features = false, features = ["alloc"] }
+rsa = "0.6"
 serde = { version = "1.0", features = ["derive"] }
 serde_json = "1.0"
-<<<<<<< HEAD
-sha-1 = "0.10"
+sha1 = "0.10"
 shannon = "0.2"
 thiserror = "1.0"
 time = "0.3"
 tokio = { version = "1", features = ["io-util", "macros", "net", "parking_lot", "rt", "sync", "time"] }
 tokio-stream = "0.1"
 tokio-tungstenite = { version = "*", default-features = false, features = ["rustls-tls-native-roots"] }
-tokio-util = { version = "0.6", features = ["codec"] }
+tokio-util = { version = "0.7", features = ["codec"] }
 url = "2"
-uuid = { version = "0.8", default-features = false, features = ["v4"] }
-=======
-sha-1 = "0.9"
-shannon = "0.2.0"
-thiserror = "1.0.7"
-tokio = { version = "1.0", features = ["io-util", "net", "rt", "sync"] }
-tokio-stream = "0.1.1"
-tokio-util = { version = "0.7", features = ["codec"] }
-url = "2.1"
-uuid = { version = "1.0", default-features = false, features = ["v4"] }
->>>>>>> 005e5567
+uuid = { version = "1", default-features = false, features = ["v4"] }
 
 [build-dependencies]
 rand = "0.8"
-vergen = { version = "6", default-features = false, features = ["build", "git"] }
+vergen = { version = "7", default-features = false, features = ["build", "git"] }
 
 [dev-dependencies]
 env_logger = "0.9"
-<<<<<<< HEAD
 tokio = { version = "1", features = ["macros", "parking_lot"] }
 
 [features]
-with-dns-sd = ["dns-sd"]
-=======
-tokio = {version = "1.0", features = ["macros"] }
->>>>>>> 005e5567
+with-dns-sd = ["dns-sd"]