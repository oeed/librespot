[package]
name = "librespot-audio"
version = "0.1.6"
authors = ["Paul Lietar <paul@lietar.net>"]
description="The audio fetching and processing logic for librespot"
license="MIT"
edition = "2018"

[dependencies.librespot-core]
path = "../core"
version = "0.1.6"

[dependencies]
aes-ctr = "0.6"
byteorder = "1.4"
bytes = "1.0"
cfg-if = "1"
lewton = "0.10"
log = "0.4"
futures-util = { version = "0.3", default_features = false }
ogg = "0.8"
tempfile = "3.1"
<<<<<<< HEAD
tokio = { version = "1", features = ["sync", "macros"] }
=======
zerocopy = "0.3"
>>>>>>> 8fe2e011

librespot-tremor = { version = "0.2", optional = true }
vorbis = { version ="0.0", optional = true }

[features]
with-tremor = ["librespot-tremor"]
with-vorbis = ["vorbis"]<|MERGE_RESOLUTION|>--- conflicted
+++ resolved
@@ -20,11 +20,8 @@
 futures-util = { version = "0.3", default_features = false }
 ogg = "0.8"
 tempfile = "3.1"
-<<<<<<< HEAD
 tokio = { version = "1", features = ["sync", "macros"] }
-=======
 zerocopy = "0.3"
->>>>>>> 8fe2e011
 
 librespot-tremor = { version = "0.2", optional = true }
 vorbis = { version ="0.0", optional = true }
